# This file should be renamed to .env and set with the correct properties
# Contact dev@reso.org with questions
# 
# Items are commented out, uncomment as needed

# TODO: Required for the restore and sync options
# CERTIFICATION_API_KEY=<key>

# TODO: Required for runDDTests - also must have JDK 11 installed
# WEB_API_COMMANDER_PATH=<local path to Commander>

# TODO: URL for orgs and endorsements data 
# ORGS_DATA_URL=<orgs and endorsements URL>

# TODO: Required for testing and restoring
# SYSTEMS_DATA_URL=<URL of Systems Google Sheet>

<<<<<<< HEAD
REFERENCE_METADATA_URL=<URL of RESO Metadata Service>

ENDORSEMENTS_PATH=<path to endorsements filter on Cert API>
=======
# TODO: Required for all DD-related features
# REFERENCE_METADATA_URL=<URL of metadata service>

# TODO: Needed to access services
# RESO_SERVICES_URL=<URL>

# TODO: Required to access the Variations Service suggestions
# CERTIFICATION_PROVIDER_TOKEN=<Cert provider token>
>>>>>>> 12af07e7
<|MERGE_RESOLUTION|>--- conflicted
+++ resolved
@@ -15,11 +15,8 @@
 # TODO: Required for testing and restoring
 # SYSTEMS_DATA_URL=<URL of Systems Google Sheet>
 
-<<<<<<< HEAD
-REFERENCE_METADATA_URL=<URL of RESO Metadata Service>
+ENDORSEMENTS_PATH=<path to endorsements filter on Cert API>
 
-ENDORSEMENTS_PATH=<path to endorsements filter on Cert API>
-=======
 # TODO: Required for all DD-related features
 # REFERENCE_METADATA_URL=<URL of metadata service>
 
@@ -27,5 +24,4 @@
 # RESO_SERVICES_URL=<URL>
 
 # TODO: Required to access the Variations Service suggestions
-# CERTIFICATION_PROVIDER_TOKEN=<Cert provider token>
->>>>>>> 12af07e7
+# CERTIFICATION_PROVIDER_TOKEN=<Cert provider token>