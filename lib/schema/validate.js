'use strict';

const Ajv = require('ajv');
const addFormats = require('ajv-formats');
const chalk = require('chalk');
const ajvErrors = require('ajv-errors');
const { parseResoUrn, DATA_DICTIONARY_VERSIONS, DEFAULT_DD_VERSION } = require('../../common');
const { parseNestedPropertyForResourceAndField } = require('./utils');

const VALIDATION_ERROR_MESSAGES = Object.freeze({
  NO_CONTEXT_PROPERTY: 'No properties were found in the payload that match "@reso.context"'
});
const IGNORE_ENUMS = 'ignoreEnumerations';

const buildEnumMap = (enums = []) =>
  enums.reduce((acc, curr) => {
    acc[curr] = true;
    return acc;
  }, {});

const resolveStringList = ({ string, enums, schema, resourceName, fieldName }) => {
  // if enum is of string type, no need to split
  if (schema?.definitions?.MetadataMap?.[resourceName]?.[fieldName]?.lookupValues?.[string]?.isStringEnumeration) {
    return [string];
  }
  if (enums.includes(string)) return [string];

  // if type is anything other than Edm.String, we can split on commas
  return string.split(',');
};

/**
 * @typedef {import('ajv').ValidateFunction} ValidateFunction
 */

const ajv = new Ajv({ allErrors: true, coerceTypes: false, strict: true });
addFormats(ajv);
ajvErrors(ajv);

/**
 * TODO
 * @param {*} value
 * @returns
 */
const determineType = value => {
  if (value === null) {
    return 'null';
  }

  if (Array.isArray(value)) {
    return 'array';
  }

  // Distinguishing between integers and other numbers is not strictly possible in JS as all numbers are floating point
  // But we can use a simple workaround to make the distinction
  if (typeof value === 'number') {
    if (Number.isInteger(value)) {
      return 'integer';
    } else {
      return 'decimal';
    }
  }

  // Other types (boolean and string) are covered by 'typeof'
  return typeof value;
};

/**
 * TODO
 * @param {*} resource
 * @param {*} fileName
 * @param {*} message
 * @param {*} payloadErrors
 * @returns
 */
const addPayloadError = (resource, fileName, message, payloadErrors) => {
  resource = resource || '_INVALID_';
  if (!payloadErrors[resource]) {
    payloadErrors[resource] = {};
  }
  if (!payloadErrors[resource][message]) {
    payloadErrors[resource][message] = [];
  }
  payloadErrors[resource][message].push(fileName);
  return payloadErrors;
};

/**
 *
 * @param {string} f
 */
const normalizeAtField = (f = '') => {
  if (f?.startsWith('@')) return f;
  if (!f?.includes('@')) return f;

  return f?.split('@')[0];
};

/**
 *
 * @param {Object} obj
 * @param {{}} obj.payload
 * @param {{}} obj.schema
 * @param {Array} obj.nesting
 * @param {String} obj.resourceName
 */
const processFieldNames = ({ payload = {}, nesting = [], schema = {}, results = [], resourceName }) => {
  Object.keys(payload).forEach(f => {
    const value = payload[f];

    if (Array.isArray(value)) {
      value.forEach(
        v => v instanceof Object && processFieldNames({ payload: v, nesting: [f, 'properties'], schema, results, resourceName })
      );
    }

    if (value?.['constructor'] === Object) {
      processFieldNames({ payload: value, nesting, schema, results, resourceName });
    }

    const normalizedField = normalizeAtField(f);

    if (normalizedField !== f) {
      delete payload[f];
    }

    if (f?.startsWith('@odata')) {
      delete payload[f];
    }

    const schemaTypeForField = nesting.concat(normalizedField).reduce((acc, curr) => {
      if (acc?.[curr]) return acc[curr];
      return acc;
    }, schema);

    if (schemaTypeForField?.type === 'array' && schemaTypeForField?.items?.enum) {
      if (typeof value === 'string' && value?.includes(',')) {
        payload[normalizedField] = resolveStringList({
          string: value,
          enums: schemaTypeForField.items.enum,
          schema,
          resourceName,
          fieldName: normalizedField
        });
      }
    }

    if ((Array.isArray(schemaTypeForField?.type) || schemaTypeForField.type === 'string') && schemaTypeForField?.enum) {
      const sortedType = schemaTypeForField.type?.slice()?.sort();
      if (
        ['string', 'null'].sort().toString() === sortedType?.toString() ||
        schemaTypeForField.type === 'string' ||
        ['string'].toString() === sortedType?.toString()
      ) {
        results.push({ field: normalizedField, value, nesting, enums: schemaTypeForField?.enum });
        delete payload[f];
      }
    }
  });
  return results;
};

// TODO: move to common
const getValidDataDictionaryVersions = () => Object.values(DATA_DICTIONARY_VERSIONS ?? {});
const isValidDataDictionaryVersion = (version = '') => getValidDataDictionaryVersions()?.includes(version);

/**
 *
 * @param {Object} obj
 * @param {string} obj.resourceName
 * @param {string} obj.fileName
 * @param {string} obj.version
 * @param {{}} obj.jsonSchema
 * @param {{}} obj.jsonPayload
 * @param {{}} obj.errorMap
 * @param {Boolean?} obj.isResoDataDictionarySchema
 * @param {Object} obj.validationConfig
 *
 * @returns Intermediate error and warning caches along with stats. Can be combined later using `combineErrors`
 */
const validate = ({
  jsonSchema = {},
  resourceName = 'Property',
  jsonPayload,
  errorMap = {},
  fileName = '',
  version,
  isResoDataDictionarySchema = false /*CLI only */,
  validationConfig = {}
} = {}) => {
  const { stats = { totalErrors: 0, totalWarnings: 0 }, cache = {}, errorCache = {}, warningsCache = {}, payloadErrors = {} } = errorMap;
  const schema = jsonSchema;
  const oldOneOf = structuredClone(schema.oneOf);
  const payload = jsonPayload;

  const [contextKey, contextValue] = Object.entries(payload).find(([k]) => k.startsWith('@')) || [];
  let stringListErrors = [];

  /**
   * Step 1 - Analyze the payload and parse out the relevant data like the version, resourceName, etc.
   *
   * Using this additional info we can improve our generated schema by providing a resource against which
   * the payload should be validated.
   */
  let validPayload = true;
  if (!payload['@reso.context']) {
    if (!version) {
      validPayload = false;
      throw new Error('Version is required for payloads without "@reso.context" property');
    }
  }

  try {
    const { resource, version: ddVersion } = getResourceAndVersion({
      payload,
      resource: resourceName,
      version
    });

    resourceName = resource;

    // adjust the payload (field names, string lists etc)
    if (payload.value) {
      payload.value?.forEach(v => {
        stringListErrors = processFieldNames({
          payload: v,
          nesting: [resourceName, 'properties'],
          schema: schema.definitions,
          results: stringListErrors,
          resourceName: resourceName
        });
      });
    } else {
      stringListErrors = processFieldNames({
        payload,
        nesting: [resourceName, 'properties'],
        schema: schema.definitions,
        resourceName: resourceName
      });
      payload[contextKey] = contextValue;
    }

    if (!isValidDataDictionaryVersion(ddVersion)) {
      throw new Error(`Found invalid DD version ${ddVersion}. Supported versions: ${getValidDataDictionaryVersions()}`);
    }

    const { definitions } = schema;
    const singleValueSchema = schema?.oneOf?.find(s => !s.properties.value);
    const multiValueSchema = schema?.oneOf?.find(s => s.properties.value);

    const formattedResourceName = Object.keys(definitions ?? {}).find(r => r.toLowerCase() === resource.toLowerCase());
    if (!formattedResourceName) {
      console.log(chalk.redBright(`Found invalid resource: ${formattedResourceName}`));
      addPayloadError(formattedResourceName, fileName, 'Invalid resource', payloadErrors);
      return errorMap;
    }
    resourceName = formattedResourceName;
    if (!payload.value) {
      schema.oneOf = [singleValueSchema];
      // extend the generated schema with new info from the specific payload
      Object.assign(singleValueSchema.properties, definitions[formattedResourceName].properties);
    } else {
      schema.oneOf = [multiValueSchema];
      multiValueSchema.properties.value.items = {
        $ref: `#/definitions/${formattedResourceName}`
      };
    }
  } catch (error) {
    console.error(chalk.redBright.bold('ERROR: ' + error.message));
    addPayloadError(resourceName, fileName, error.message, payloadErrors);
  }

  if (!validPayload)
    return {
      stats,
      cache,
      errorCache,
      warningsCache,
      payloadErrors
    };

  // Step 2 - Validate with AJV and generate error report
  const [selectedSchema] = schema.oneOf;
  const additionalPropertiesAllowed = selectedSchema.properties.value
    ? schema.definitions[Object.keys(schema.definitions)[0]].additionalProperties
    : selectedSchema.additionalProperties;

  const validate = ajv.compile({ ...schema });

  let valid = validate(payload);

  const stringListErrorsFormatted = stringListErrors
    .flatMap(r => {
      const { enums, field, nesting, value } = r;
      const [resource] = nesting;
      const enumMap = buildEnumMap(enums);
      const parsedLookupValue =
        typeof value === 'string'
          ? resolveStringList({ string: value, enums, schema, fieldName: field, resourceName: resource })
          : Array.isArray(value)
            ? value
            : [value];
      const invalidEnums = parsedLookupValue.filter(v => !enumMap[v]);
      if (invalidEnums.length) {
<<<<<<< HEAD
=======
        const [resource] = nesting;
        if (validationConfig?.[version]?.[resource]?.[field]?.[IGNORE_ENUMS]) {
          return invalidEnums.map(e => {
            const ajvLikeError = {
              instancePath: payload.value ? `0/value/1/${resource}/1/${field}` : `0/${resource}/0/${field}`,
              failedItemValue: e,
              message: `The following enumerations in the ${field} Field were not advertised. This will fail in Data Dictionary 2.1`,
              keyword: 'enum',
              isWarning: true
            };
            return ajvLikeError;
          });
        }
>>>>>>> 6819e105
        return invalidEnums.map(e => {
          const ajvLikeError = {
            instancePath: payload.value ? `0/value/1/${resource}/1/${field}` : `0/${resource}/0/${field}`,
            failedItemValue: e,
            message: 'MUST be equal to one of the allowed values',
            keyword: 'enum'
          };
          return ajvLikeError;
        });
      }
    })
    .filter(Boolean);

  validate.errors = validate.errors || [];
  if (stringListErrorsFormatted.length) {
    valid = false;
    stringListErrorsFormatted.forEach(e => validate.errors.push(e));
  }
  // Update the error message in case of type mismatch
  if (!valid) {
    for (const error of validate.errors) {
      if (error.keyword === 'type') {
        const nestedPayloadProperties = error?.instancePath?.split('/')?.slice(1) || [];

        let resolvedKeyword = error.keyword;
        if (error.keyword === 'errorMessage') {
          resolvedKeyword = error?.params?.errors?.[0]?.keyword || resolvedKeyword;
        }
        // find corresponding value in the payload
        let failedItemValue = nestedPayloadProperties.reduce((acc, curr) => {
          if (!acc && payload[curr] !== undefined) return payload[curr];
          return acc?.[curr] || acc;
        }, null);

        // additional property errors need to be transformed in or else they will pollute the final error output.
        if (failedItemValue?.['constructor'] === Object && resolvedKeyword === 'additionalProperties') {
          failedItemValue = 'additionalProperties';
        }
        const schemaType = error?.params?.type;
        const schemaTypeFormatted = Array.isArray(error?.params?.type) ? schemaType.join(' or ') : schemaType;
        error.message = `MUST be ${schemaTypeFormatted} but found ${determineType(failedItemValue)}`;
      }
    }
    generateErrorReport({
      validate,
      json: payload,
      additionalPropertiesAllowed,
      resourceName,
      errorCache,
      warningsCache,
      cache,
      stats,
      fileName,
      isResoDataDictionarySchema,
      version
    });
  }

  schema.oneOf = oldOneOf;
  return {
    ...errorMap,
    errorCache,
    warningsCache,
    cache,
    stats,
    payloadErrors
  };
};

/**
 * TODO
 * @param {Object} obj
 * @param {Record<string, {}>} obj.payloads
 * @param {{}} obj.schema
 * @param {string} obj.resourceNameFromArgs
 * @param {string} obj.versionFromArgs
 * @param {Object} obj.validationConfig
 *
 * @returns The processed error report
 */
const validatePayload = ({ payloads = {}, schema, resourceNameFromArgs = '', versionFromArgs, validationConfig = {} }) => {
  const payloadErrors = {};
  const cache = {};
  const errorCache = {};
  const warningsCache = {};
  const stats = {
    totalErrors: 0,
    totalWarnings: 0
  };

  let errorMap = {
    payloadErrors,
    cache,
    errorCache,
    warningsCache,
    stats
  };

  const isResoDataDictionarySchema = schema instanceof Map;

  Object.entries(payloads).forEach(([fileName, payload]) => {
    const { version } = getResourceAndVersion({ payload, version: DEFAULT_DD_VERSION });
    errorMap = validate({
      version: versionFromArgs,
      jsonPayload: payload,
      fileName,
      errorMap,
      jsonSchema: isResoDataDictionarySchema ? schema.get(version) : schema,
      resourceName: resourceNameFromArgs,
      isResoDataDictionarySchema,
      validationConfig
    });
  });

  const errorReport = combineErrors(errorMap);

  if (errorReport.items?.length) {
    return {
      errors: errorReport
    };
  }
};

/**
 * @param {Object} obj
 * @param {{}} obj.cache
 * @param {{}} obj.errorCache
 * @param {{}} obj.warningsCache
 * @param {{}} obj.payloadErrors
 * @param {{totalWarnings: Number, totalErrors: Number}} obj.stats
 *
 * Combines results from one or more validations into one object
 */
const combineErrors = ({ cache, errorCache, warningsCache, payloadErrors, stats }) => {
  const errorReport = [];
  Object.entries(cache ?? {}).forEach(([resource, field]) => {
    Object.entries(field ?? {}).forEach(([f]) => {
      Object.entries(errorCache?.[resource]?.[f] ?? {}).forEach(([, files]) => {
        const fileNames = Object.keys(files);
        const { message } = files[fileNames[0]];
        if (errorCache[resource]?.[f]) {
          if (!field[f]?.errors) {
            field[f].errors = [];
          }
          field[f]?.errors?.push({
            resourceName: resource,
            fieldName: f,
            errors: [
              {
                message,
                occurrences: fileNames.map(fname => ({
                  count: files[fname].occurrences,
                  ...(() => {
                    const [f, l] = fname.split('__');
                    const result = {};
                    if (f !== '') {
                      result.fileName = f;
                    }
                    if (l !== '') {
                      result.lookupValue = l;
                    }
                    return result;
                  })()
                }))
              }
            ]
          });
        }
      });
      Object.entries(warningsCache?.[resource]?.[f] || {}).forEach(([, files]) => {
        const fileNames = Object.keys(files);
        const { message } = files[fileNames[0]];
        if (warningsCache[resource]?.[f]) {
          if (!field[f]?.warnings) {
            field[f].warnings = [];
          }
          field[f]?.warnings?.push({
            resourceName: resource,
            fieldName: f,
            warnings: [
              {
                message,
                occurrences: fileNames.map(fname => ({
                  count: files[fname].occurrences,
                  ...(() => {
                    const [f, l] = fname.split('__');
                    const result = {};
                    if (f !== '') {
                      result.fileName = f;
                    }
                    if (l !== '') {
                      result.lookupValue = l;
                    }
                    return result;
                  })()
                }))
              }
            ]
          });
        }
      });
    });
  });
  Object.entries(cache).forEach(([resource, field]) => {
    Object.keys(field).forEach(f => {
      errorReport.push({
        resourceName: resource,
        fieldName: f,
        errors: cache[resource][f]?.errors?.flatMap(e => e.errors.map(er => ({ ...er }))),
        warnings: cache[resource][f]?.warnings?.flatMap(e => e.warnings.map(er => ({ ...er })))
      });
    });
  });

  Object.entries(payloadErrors).forEach(([resource, message]) => {
    Object.keys(message).forEach(k => {
      errorReport.push({
        resourceName: resource,
        errors: [
          {
            message: k,
            ...(() => {
              if (message[k]) {
                return {
                  occurrences: [
                    {
                      fileName: message[k],
                      count: 1
                    }
                  ]
                };
              } else {
                return {};
              }
            })()
          }
        ]
      });
      stats.totalErrors++;
    });
  });

  return {
    description: 'RESO Common Format Schema Validation Summary',
    generatedOn: new Date().toISOString(),
    totalErrors: stats.totalErrors,
    totalWarnings: stats.totalWarnings,
    items: errorReport
  };
};

/**
 * @param {Object} obj
 * @param {boolean} obj.additionalPropertiesAllowed
 * @param {string} obj.resourceName
 * @param {string} obj.fileName
 * @param {string} obj.version
 * @param {Boolean} obj.isResoDataDictionarySchema
 * @param {{}} obj.cache
 * @param {{}} obj.errorCache
 * @param {{}} obj.warningsCache
 * @param {ValidateFunction} obj.validate
 * @param {{totalWarnings: Number, totalErrors: Number}} obj.stats
 *
 * Processes the raw validation results from AJV.
 */
const generateErrorReport = ({
  validate,
  json,
  additionalPropertiesAllowed,
  resourceName,
  cache,
  errorCache,
  warningsCache,
  stats,
  fileName,
  version,
  isResoDataDictionarySchema
}) => {
  const convertToWarnings = ['maxLength'];
  validate.errors.reduce((acc, { instancePath, message, keyword, params, failedItemValue: value, isWarning }) => {
    let rName = resourceName;
    if (!instancePath && keyword !== 'additionalProperties') return acc;
    const nestedPayloadProperties = instancePath?.split('/')?.slice(1) || [];

    let failedItemValue = (() => {
      if (value === undefined && value === null) {
        if (keyword === 'enum') {
          return nestedPayloadProperties.reduce((val, curr) => {
            if (!val && json[curr] !== undefined) return json[curr];
            return val?.[curr] || val;
          }, null);
        } else {
          return '';
        }
      } else {
        return value;
      }
    })();

    const { fieldName, resourceName: resource } = parseNestedPropertyForResourceAndField({
      arr: nestedPayloadProperties,
      isValueArray: !!json.value
    });

    if (keyword === 'additionalProperties') {
      message = isResoDataDictionarySchema
        ? `Additional fields found that are not part of Data Dictionary ${version}`
        : 'Fields MUST be advertised in the metadata';
    }

    let failedItemName = fieldName;
    if (!failedItemName) {
      if (keyword === 'additionalProperties') {
        failedItemName = params?.additionalProperty;
        message = isResoDataDictionarySchema
          ? `Additional fields found that are not part of Data Dictionary ${version}`
          : 'Fields MUST be advertised in the metadata';
      }
    }

    if (['@odata', '@reso'].some(c => failedItemName.startsWith(c))) {
      // we don't want to error out on these fields
      return acc;
    }

    if (resource) {
      rName = resource;
    }

    let resolvedKeyword = keyword;
    if (keyword === 'errorMessage') {
      resolvedKeyword = params?.errors?.[0]?.keyword || keyword;
    }

    if (failedItemValue?.['constructor'] === Object && resolvedKeyword === 'additionalProperties') {
      failedItemValue = 'additionalProperties';
    }

    if (!cache[rName]) {
      cache[rName] = {};
    }

    if (!cache[rName][failedItemName]) {
      cache[rName][failedItemName] = {};
    }

    if ((convertToWarnings.includes(resolvedKeyword) && additionalPropertiesAllowed) || isWarning) {
      updateWarningsCache({ warningsCache, resourceName: rName, failedItemName, message, fileName, stats, failedItemValue });
      return acc;
    }

    updateErrorCache({ errorCache, resourceName: rName, failedItemName, message, fileName, stats, failedItemValue });
    return acc;
  }, {});
};

/**
 * TODO
 * @param {Object} obj
 * @param {{}} obj.payload
 * @param {string} obj.resource
 * @param {string} obj.version
 *
 * @returns If the urn is a RESO urn this returns the resource and version parsed from that else returns the resource and version that was passed in.
 */
const getResourceAndVersion = ({ payload, resource, version }) => {
  if (payload['@reso.context']) {
    const { resource: parsedResource, version: parsedVersion } = parseResoUrn(payload['@reso.context']);
    return {
      resource: parsedResource,
      version: parsedVersion
    };
  } else {
    return {
      resource,
      version
    };
  }
};

/**
 *
 * @param {Object} obj
 * @param {{}} obj.errorCache
 * @param {String} obj.resourceName
 * @param {String} obj.failedItemName
 * @param {String} obj.failedItemValue
 * @param {String} obj.message
 * @param {String} obj.fileName
 * @param {{totalErrors: Number}} obj.stats
 *
 * Updates the cache with a new error message
 */
const updateErrorCache = ({ errorCache, resourceName, failedItemName, message, fileName, stats, failedItemValue }) => {
  if (!errorCache[resourceName]) {
    errorCache[resourceName] = {};
  }

  if (!errorCache[resourceName][failedItemName]) {
    errorCache[resourceName][failedItemName] = {};
  }

  if (!errorCache[resourceName][failedItemName][`__${message}`]) {
    errorCache[resourceName][failedItemName][`__${message}`] = {};
  }
  if (!errorCache[resourceName][failedItemName][`__${message}`][`${fileName}__${failedItemValue}`]) {
    errorCache[resourceName][failedItemName][`__${message}`][`${fileName}__${failedItemValue}`] = {
      // capitalize first word like MUST, SHOULD etc
      message: !message.startsWith('Fields')
        ? message.slice(0, message.indexOf(' ')).toUpperCase() + message.slice(message.indexOf(' '), message.length)
        : message,
      occurrences: 1
    };
  } else {
    errorCache[resourceName][failedItemName][`__${message}`][`${fileName}__${failedItemValue}`].occurrences++;
  }
  stats.totalErrors++;
};

/**
 *
 * @param {Object} obj
 * @param {{}} obj.warningsCache
 * @param {String} obj.resourceName
 * @param {String} obj.failedItemName
 * @param {String} obj.failedItemValue
 * @param {String} obj.message
 * @param {String} obj.fileName
 * @param {{totalWarnings: Number}} obj.stats
 *
 * Updates the cache with a new warning message
 */
const updateWarningsCache = ({ warningsCache, resourceName, failedItemName, message, fileName, stats, failedItemValue }) => {
  if (!warningsCache[resourceName]) {
    warningsCache[resourceName] = {};
  }

  if (!warningsCache[resourceName][failedItemName]) {
    warningsCache[resourceName][failedItemName] = {};
  }

  if (!warningsCache[resourceName][failedItemName][`__${message}`]) {
    warningsCache[resourceName][failedItemName][`__${message}`] = {};
  }
  if (!warningsCache[resourceName][failedItemName][`__${message}`][`${fileName}__${failedItemValue}`]) {
    warningsCache[resourceName][failedItemName][`__${message}`][`${fileName}__${failedItemValue}`] = {
      message: !message.startsWith('The')
        ? message.slice(0, message.indexOf(' ')).toUpperCase() + message.slice(message.indexOf(' '), message.length)
        : message,
      occurrences: 1
    };
  } else {
    warningsCache[resourceName][failedItemName][`__${message}`][`${fileName}__${failedItemValue}`].occurrences++;
  }
  stats.totalWarnings++;
};

module.exports = {
  validatePayload,
  isValidDataDictionaryVersion,
  validate,
  combineErrors,
  VALIDATION_ERROR_MESSAGES
};<|MERGE_RESOLUTION|>--- conflicted
+++ resolved
@@ -302,8 +302,6 @@
             : [value];
       const invalidEnums = parsedLookupValue.filter(v => !enumMap[v]);
       if (invalidEnums.length) {
-<<<<<<< HEAD
-=======
         const [resource] = nesting;
         if (validationConfig?.[version]?.[resource]?.[field]?.[IGNORE_ENUMS]) {
           return invalidEnums.map(e => {
@@ -317,7 +315,6 @@
             return ajvLikeError;
           });
         }
->>>>>>> 6819e105
         return invalidEnums.map(e => {
           const ajvLikeError = {
             instancePath: payload.value ? `0/value/1/${resource}/1/${field}` : `0/${resource}/0/${field}`,
