'use strict';

const Ajv = require('ajv');
const addFormats = require('ajv-formats');
const chalk = require('chalk');
const ajvErrors = require('ajv-errors');
const { DEFAULT_DD_VERSION } = require('../../common');
const {
  parseNestedPropertyForResourceAndField,
  addCustomValidationForEnum,
  addPayloadError,
  determineType,
  normalizeAtField,
  getValidDataDictionaryVersions,
  isValidDataDictionaryVersion,
  combineErrors,
  updateCacheAndStats,
  getResourceAndVersion,
  getMaxLengthMessage,
  VALIDATION_ERROR_MESSAGES,
  SCHEMA_ERROR_KEYWORDS,
  getKeyFieldForResource,
  getValueForKeyField,
  chunkPayload
} = require('./utils');
const { validationContext } = require('./context');
const { generateRcfReports } = require('./create-report');

/**
 * @typedef {import('ajv').ValidateFunction} ValidateFunction
 */

const ajv = new Ajv({ allErrors: true, coerceTypes: false, strict: true });

// support types like date
addFormats(ajv);
// better structure for errors
ajvErrors(ajv);

// add custom handling for enums
addCustomValidationForEnum(ajv);

// cache of schemas
const schemaCache = new Map();
const ORIGINAL_SCHEMA = 'original_schema';

/**
 *
 * @param {Object} obj
 * @param {string} obj.resourceName
 * @param {string} obj.fileName
 * @param {string} obj.version
 * @param {{}} obj.jsonSchema
 * @param {{}} obj.jsonPayload
 * @param {{}} obj.errorMap
 * @param {Boolean?} obj.isResoDataDictionarySchema
 * @param {Object} obj.validationConfig
 * @param {boolean} obj.disableKeys
 * @param {boolean} obj.chunk
 *
 * @returns Intermediate error and warning caches along with stats. Can be combined later using `combineErrors`
 */
const validate = ({
  jsonSchema: schema = {},
  resourceName = 'Property',
  jsonPayload: payload,
  errorMap = {},
  fileName = '',
  version,
  isResoDataDictionarySchema = false /*CLI only */,
  validationConfig = {},
  disableKeys,
  chunk = false
} = {}) => {
  const { stats = { totalErrors: 0, totalWarnings: 0 }, errorCache = {}, warningsCache = {}, payloadErrors = {} } = errorMap;

  const oldOneOf = structuredClone(schema.oneOf);
  let schemaId;

  validationContext.setValidationConfig(validationConfig);
  validationContext.setSchema(schema);
  validationContext.setPayloadType(payload.value ? 'MULTI' : 'SINGLE');
  validationContext.setKeysDisabled(disableKeys);

  const contextData = getResourceAndVersion({
    payload,
    resource: resourceName,
    version
  });

  const formattedResourceName = Object.keys(schema?.definitions ?? {}).find(r => r.toLowerCase() === contextData?.resource?.toLowerCase());

  validationContext.setActiveResource(formattedResourceName || contextData?.resource);
  validationContext.setVersion(version || contextData.version);
  validationContext.setRCF(!!payload['@reso.context']);

  const ddVersion = validationContext.getVersion();

  /**
   * Step 1 - Analyze the payload and parse out the relevant data like the version, resourceName, etc.
   *
   * Using this additional info we can improve our generated schema by providing a resource against which
   * the payload should be validated.
   */
  let validPayload = true;
  if (!payload['@reso.context']) {
    if (!ddVersion) {
      validPayload = false;
      throw new Error('Version is required for payloads without "@reso.context" property');
    }
  }

  try {
    if (!isValidDataDictionaryVersion(ddVersion)) {
      throw new Error(`Found invalid DD version ${ddVersion}. Supported versions: ${getValidDataDictionaryVersions()}`);
    }

    const { definitions } = schema;
    const singleValueSchema = schema?.oneOf?.find(s => !s.properties.value);
    const multiValueSchema = schema?.oneOf?.find(s => s.properties.value);

    if (!formattedResourceName) {
      console.log(chalk.redBright(`Found invalid resource: ${formattedResourceName}`));
      addPayloadError(formattedResourceName, fileName, 'Invalid resource', payloadErrors);
      return errorMap;
    }
    resourceName = formattedResourceName;
    if (!payload.value) {
      schema.oneOf = [singleValueSchema];
      schemaId = `single-${formattedResourceName}`;
      // extend the generated schema with new info from the specific payload
      Object.assign(singleValueSchema.properties, definitions[formattedResourceName].properties);
    } else {
      schema.oneOf = [multiValueSchema];
      multiValueSchema.properties.value.items = {
        $ref: `#/definitions/${formattedResourceName}`
      };
      schemaId = `multi-${formattedResourceName}`;
    }
  } catch (error) {
    validPayload = false;
    console.error(chalk.redBright.bold('ERROR: ' + error.message));
    addPayloadError(resourceName, fileName, error.message, payloadErrors);
  }

  if (!validPayload)
    return {
      stats,
      errorCache,
      warningsCache,
      payloadErrors
    };

  // Step 2 - Validate with AJV and generate error report
  const [selectedSchema] = schema.oneOf;
  const additionalPropertiesAllowed = selectedSchema.properties.value
    ? schema.definitions[Object.keys(schema.definitions)[0]].additionalProperties
    : selectedSchema.additionalProperties;

  const originalSchema = schemaCache.get(ORIGINAL_SCHEMA);
  if (originalSchema !== schema) {
    schemaCache.clear();
    schemaCache.set(ORIGINAL_SCHEMA, schema);
  }

  let cachedSchema = schemaCache.get(schemaId);
  if (!cachedSchema) {
    cachedSchema = { ...schema };
    schemaCache.set(schemaId, cachedSchema);
  }

  const validate = ajv.compile(cachedSchema);

  let chunkedPayload = [payload];
  if (chunk) {
    chunkedPayload = chunkPayload(payload);
  }
  
  for (const p of chunkedPayload) {
    const valid = validate(p);
    if (!valid) {
      generateErrorReport({
        validate,
        json: p,
        additionalPropertiesAllowed,
        resourceName,
        errorCache,
        warningsCache,
        stats,
        fileName,
        isResoDataDictionarySchema,
        version: ddVersion,
        isRCF: validationContext.isRCF(),
        metadataMap: schema?.definitions?.MetadataMap || {}
      });
    }
  }

  schema.oneOf = oldOneOf;
  validationContext.reset();
  return {
    ...errorMap,
    errorCache,
    warningsCache,
    stats,
    payloadErrors,
    version: ddVersion
  };
};

const normalizePayload = payload => (Array.isArray(payload.value) ? payload : { value: [payload] });

/**
 * TODO
 * @param {Object} obj
 * @param {Record<string, {}>} obj.payloads
 * @param {{}} obj.schema
 * @param {string} obj.resourceNameFromArgs
 * @param {string} obj.versionFromArgs
 * @param {Object} obj.validationConfig
<<<<<<< HEAD
 * @param {boolean} obj.createReports
 *
 * @returns The processed error report
 */
const validatePayload = async ({
  payloads = {},
  schema,
  resourceNameFromArgs = '',
  versionFromArgs,
  validationConfig = {},
  createReports
}) => {
=======
 * @param {boolean} obj.disableKeys
 *
 * @returns The processed error report
 */
const validatePayload = ({ payloads = {}, schema, resourceNameFromArgs = '', versionFromArgs, validationConfig = {}, disableKeys }) => {
>>>>>>> 70c7cf2e
  const payloadErrors = {};
  const errorCache = {};
  const warningsCache = {};
  const stats = {
    totalErrors: 0,
    totalWarnings: 0
  };

  let errorMap = {
    payloadErrors,
    errorCache,
    warningsCache,
    stats
  };

  const isResoDataDictionarySchema = schema instanceof Map;

  Object.entries(payloads).forEach(([fileName, payload]) => {
    const { version } = getResourceAndVersion({ payload, version: DEFAULT_DD_VERSION });
    errorMap = validate({
      version: versionFromArgs,
      jsonPayload: payload,
      fileName,
      errorMap,
      jsonSchema: isResoDataDictionarySchema ? schema.get(version) : schema,
      resourceName: resourceNameFromArgs,
      isResoDataDictionarySchema,
      validationConfig,
      disableKeys
    });
  });

  const errorReport = combineErrors(errorMap);
<<<<<<< HEAD
  let daReport = null,
    ddReport = null;
  if (createReports) {
    const reports = await generateReports(Object.values(payloads));
    // eslint-disable-next-line prefer-destructuring
    daReport = reports.daReport;
    // eslint-disable-next-line prefer-destructuring
    ddReport = reports.ddReport;
=======

  if (stats?.totalErrors || stats?.totalWarnings) {
    return {
      errors: errorReport
    };
>>>>>>> 70c7cf2e
  }

  return {
    ddReport,
    daReport,
    errors: errorReport.items?.length ? errorReport : null
  };
};

/**
 * @description Generates data availability and metadata reports from a list of payloads
 * @param {Array<any>} payloads
 */
const generateReports = async payloads => {
  const normalizedPayloadsMap = payloads.reduce((acc, payload) => {
    const normalizedPayload = normalizePayload(payload);
    const contextUrn = payload['@reso.context'];
    if (!acc[contextUrn]) {
      acc[contextUrn] = { value: [] };
    }
    acc[contextUrn].value = acc[contextUrn].value.concat(normalizedPayload.value);
    return acc;
  }, {});
  return generateRcfReports({ payloadMap: normalizedPayloadsMap });
};
/**
 * @param {Object} obj
 * @param {boolean} obj.isRCF
 * @param {string} obj.resourceName
 * @param {string} obj.fileName
 * @param {string} obj.version
 * @param {Boolean} obj.isResoDataDictionarySchema
 * @param {{}} obj.errorCache
 * @param {{}} obj.warningsCache
 * @param {ValidateFunction} obj.validate
 * @param {{totalWarnings: Number, totalErrors: Number}} obj.stats
 *
 * Processes the raw validation results from AJV.
 */
const generateErrorReport = ({
  validate,
  json,
  resourceName,
  errorCache,
  warningsCache,
  stats,
  fileName,
  version,
  isResoDataDictionarySchema,
  isRCF,
  metadataMap
}) => {
  validate.errors.reduce((acc, { instancePath, message, keyword, params, failedItemValue: value, isWarning, transformedValue, failedEnum }) => {
    if (!instancePath && keyword !== SCHEMA_ERROR_KEYWORDS.ADDITIONAL_PROPERTIES) return acc;
    const nestedPayloadProperties = instancePath?.split('/')?.slice(1) || [];
    let failedItemValue = '';

    const schema = validationContext.getSchema();

    if (value !== undefined && value !== null) {
      failedItemValue = value;
    } else {
      // grab the nested value of the failed item from the payload
      failedItemValue = nestedPayloadProperties.reduce((val, curr) => {
        if (!val && json[curr] !== undefined) return json[curr];
        return val?.[curr] !== undefined ? val?.[curr] : val;
      }, null);
    }

    if (keyword === SCHEMA_ERROR_KEYWORDS.TYPE) {
      const schemaType = params?.type;
      const schemaTypeFormatted = Array.isArray(schemaType) ? schemaType.join(' or ') : schemaType;
      message = `MUST be ${schemaTypeFormatted} but found ${determineType(failedItemValue)}`;
      transformedValue = determineType(failedItemValue);
      failedItemValue = '';
    }

    const { fieldName, sourceModel, sourceModelField: modelField, index, expansionIndex } = parseNestedPropertyForResourceAndField({
      arr: nestedPayloadProperties,
      metadataMap: schema?.definitions?.MetadataMap,
      parentResourceName: resourceName
    });
    let sourceModelField = modelField;

    if (
      keyword === SCHEMA_ERROR_KEYWORDS.TYPE &&
      params?.type === SCHEMA_ERROR_KEYWORDS.OBJECT &&
      metadataMap?.[resourceName]?.[fieldName]?.nullable &&
      transformedValue === SCHEMA_ERROR_KEYWORDS.NULL
    ) {
      return acc;
    }

    let failedItemName = fieldName;
    if (params?.additionalProperty) {
      if (sourceModel) {
        sourceModelField = params?.additionalProperty;
      } else {
        failedItemName = params?.additionalProperty;
      }
    }

    if (keyword === SCHEMA_ERROR_KEYWORDS.ADDITIONAL_PROPERTIES) {
      if (!failedItemName) failedItemName = params?.additionalProperty;
      failedItemValue = '';
      message = isResoDataDictionarySchema
        ? `Additional fields found that are not part of Data Dictionary ${version}`
        : 'Fields MUST be advertised in the metadata';
    }

    if (['@odata', '@reso'].some(c => failedItemName?.startsWith(c))) {
      // we don't want to error out on these fields
      return acc;
    }

    // ignore fields with '@' in the middle or start of the string
    const normalizedField = normalizeAtField(failedItemName);
    const normalizedExpansionField = sourceModelField ? normalizeAtField(sourceModelField) : null;
    if (normalizedField !== failedItemName || (sourceModelField && sourceModelField !== normalizedExpansionField)) {
      return acc;
    }

    let resolvedKeyword = keyword;
    if (keyword === SCHEMA_ERROR_KEYWORDS.ERROR_MESSAGE) {
      resolvedKeyword = params?.errors?.[0]?.keyword || keyword;
    }

    if (failedItemValue?.['constructor'] === Object && resolvedKeyword === SCHEMA_ERROR_KEYWORDS.ADDITIONAL_PROPERTIES) {
      failedItemValue = SCHEMA_ERROR_KEYWORDS.ADDITIONAL_PROPERTIES;
    }

    if (resolvedKeyword === SCHEMA_ERROR_KEYWORDS.MAX_LENGTH) {
      failedItemValue = '';
      if (isRCF) {
        isWarning = true;
      } else {
        message = getMaxLengthMessage(
          params?.errors?.find(e => e?.params?.limit),
          isRCF
        );
      }
    }

    const keysDisabled = validationContext.keysDisabled();
    const multiPayload = validationContext.getPayloadType() === 'MULTI';
    const payload = multiPayload ? json : { value: [json] };
    const keyField = isWarning || keysDisabled ? null : getKeyFieldForResource(sourceModel ?? resourceName);

    const keyFieldValue = isWarning || keysDisabled
      ? null
      : getValueForKeyField({
        keyField,
        payload,
        index: multiPayload ? index : 0,
        expansionIndex: multiPayload ? expansionIndex : index,
        expansionField: failedItemName,
        isExpansion: !!sourceModel
      });

    updateCacheAndStats({
      cache: isWarning ? warningsCache : errorCache,
      resourceName: resourceName,
      failedItemName,
      message,
      fileName,
      stats,
      failedItemValue,
      isWarning,
      sourceModel,
      sourceModelField,
      keyField,
      keyFieldValue,
      failedEnum
    });
    return acc;
  }, {});
};

module.exports = {
  validatePayload,
  isValidDataDictionaryVersion,
  validate,
  combineErrors,
  VALIDATION_ERROR_MESSAGES,
  generateReports
};<|MERGE_RESOLUTION|>--- conflicted
+++ resolved
@@ -175,7 +175,7 @@
   if (chunk) {
     chunkedPayload = chunkPayload(payload);
   }
-  
+
   for (const p of chunkedPayload) {
     const valid = validate(p);
     if (!valid) {
@@ -218,7 +218,6 @@
  * @param {string} obj.resourceNameFromArgs
  * @param {string} obj.versionFromArgs
  * @param {Object} obj.validationConfig
-<<<<<<< HEAD
  * @param {boolean} obj.createReports
  *
  * @returns The processed error report
@@ -229,15 +228,9 @@
   resourceNameFromArgs = '',
   versionFromArgs,
   validationConfig = {},
-  createReports
+  createReports,
+  disableKeys
 }) => {
-=======
- * @param {boolean} obj.disableKeys
- *
- * @returns The processed error report
- */
-const validatePayload = ({ payloads = {}, schema, resourceNameFromArgs = '', versionFromArgs, validationConfig = {}, disableKeys }) => {
->>>>>>> 70c7cf2e
   const payloadErrors = {};
   const errorCache = {};
   const warningsCache = {};
@@ -271,7 +264,6 @@
   });
 
   const errorReport = combineErrors(errorMap);
-<<<<<<< HEAD
   let daReport = null,
     ddReport = null;
   if (createReports) {
@@ -280,19 +272,12 @@
     daReport = reports.daReport;
     // eslint-disable-next-line prefer-destructuring
     ddReport = reports.ddReport;
-=======
-
-  if (stats?.totalErrors || stats?.totalWarnings) {
-    return {
-      errors: errorReport
-    };
->>>>>>> 70c7cf2e
   }
 
   return {
     ddReport,
     daReport,
-    errors: errorReport.items?.length ? errorReport : null
+    errors: stats?.totalErrors || stats?.totalWarnings ? errorReport : null
   };
 };
 
@@ -339,130 +324,140 @@
   isRCF,
   metadataMap
 }) => {
-  validate.errors.reduce((acc, { instancePath, message, keyword, params, failedItemValue: value, isWarning, transformedValue, failedEnum }) => {
-    if (!instancePath && keyword !== SCHEMA_ERROR_KEYWORDS.ADDITIONAL_PROPERTIES) return acc;
-    const nestedPayloadProperties = instancePath?.split('/')?.slice(1) || [];
-    let failedItemValue = '';
-
-    const schema = validationContext.getSchema();
-
-    if (value !== undefined && value !== null) {
-      failedItemValue = value;
-    } else {
-      // grab the nested value of the failed item from the payload
-      failedItemValue = nestedPayloadProperties.reduce((val, curr) => {
-        if (!val && json[curr] !== undefined) return json[curr];
-        return val?.[curr] !== undefined ? val?.[curr] : val;
-      }, null);
-    }
-
-    if (keyword === SCHEMA_ERROR_KEYWORDS.TYPE) {
-      const schemaType = params?.type;
-      const schemaTypeFormatted = Array.isArray(schemaType) ? schemaType.join(' or ') : schemaType;
-      message = `MUST be ${schemaTypeFormatted} but found ${determineType(failedItemValue)}`;
-      transformedValue = determineType(failedItemValue);
-      failedItemValue = '';
-    }
-
-    const { fieldName, sourceModel, sourceModelField: modelField, index, expansionIndex } = parseNestedPropertyForResourceAndField({
-      arr: nestedPayloadProperties,
-      metadataMap: schema?.definitions?.MetadataMap,
-      parentResourceName: resourceName
-    });
-    let sourceModelField = modelField;
-
-    if (
-      keyword === SCHEMA_ERROR_KEYWORDS.TYPE &&
-      params?.type === SCHEMA_ERROR_KEYWORDS.OBJECT &&
-      metadataMap?.[resourceName]?.[fieldName]?.nullable &&
-      transformedValue === SCHEMA_ERROR_KEYWORDS.NULL
-    ) {
+  validate.errors.reduce(
+    (acc, { instancePath, message, keyword, params, failedItemValue: value, isWarning, transformedValue, failedEnum }) => {
+      if (!instancePath && keyword !== SCHEMA_ERROR_KEYWORDS.ADDITIONAL_PROPERTIES) return acc;
+      const nestedPayloadProperties = instancePath?.split('/')?.slice(1) || [];
+      let failedItemValue = '';
+
+      const schema = validationContext.getSchema();
+
+      if (value !== undefined && value !== null) {
+        failedItemValue = value;
+      } else {
+        // grab the nested value of the failed item from the payload
+        failedItemValue = nestedPayloadProperties.reduce((val, curr) => {
+          if (!val && json[curr] !== undefined) return json[curr];
+          return val?.[curr] !== undefined ? val?.[curr] : val;
+        }, null);
+      }
+
+      if (keyword === SCHEMA_ERROR_KEYWORDS.TYPE) {
+        const schemaType = params?.type;
+        const schemaTypeFormatted = Array.isArray(schemaType) ? schemaType.join(' or ') : schemaType;
+        message = `MUST be ${schemaTypeFormatted} but found ${determineType(failedItemValue)}`;
+        transformedValue = determineType(failedItemValue);
+        failedItemValue = '';
+      }
+
+      const {
+        fieldName,
+        sourceModel,
+        sourceModelField: modelField,
+        index,
+        expansionIndex
+      } = parseNestedPropertyForResourceAndField({
+        arr: nestedPayloadProperties,
+        metadataMap: schema?.definitions?.MetadataMap,
+        parentResourceName: resourceName
+      });
+      let sourceModelField = modelField;
+
+      if (
+        keyword === SCHEMA_ERROR_KEYWORDS.TYPE &&
+        params?.type === SCHEMA_ERROR_KEYWORDS.OBJECT &&
+        metadataMap?.[resourceName]?.[fieldName]?.nullable &&
+        transformedValue === SCHEMA_ERROR_KEYWORDS.NULL
+      ) {
+        return acc;
+      }
+
+      let failedItemName = fieldName;
+      if (params?.additionalProperty) {
+        if (sourceModel) {
+          sourceModelField = params?.additionalProperty;
+        } else {
+          failedItemName = params?.additionalProperty;
+        }
+      }
+
+      if (keyword === SCHEMA_ERROR_KEYWORDS.ADDITIONAL_PROPERTIES) {
+        if (!failedItemName) failedItemName = params?.additionalProperty;
+        failedItemValue = '';
+        message = isResoDataDictionarySchema
+          ? `Additional fields found that are not part of Data Dictionary ${version}`
+          : 'Fields MUST be advertised in the metadata';
+      }
+
+      if (['@odata', '@reso'].some(c => failedItemName?.startsWith(c))) {
+        // we don't want to error out on these fields
+        return acc;
+      }
+
+      // ignore fields with '@' in the middle or start of the string
+      const normalizedField = normalizeAtField(failedItemName);
+      const normalizedExpansionField = sourceModelField ? normalizeAtField(sourceModelField) : null;
+      if (normalizedField !== failedItemName || (sourceModelField && sourceModelField !== normalizedExpansionField)) {
+        return acc;
+      }
+
+      let resolvedKeyword = keyword;
+      if (keyword === SCHEMA_ERROR_KEYWORDS.ERROR_MESSAGE) {
+        resolvedKeyword = params?.errors?.[0]?.keyword || keyword;
+      }
+
+      if (failedItemValue?.['constructor'] === Object && resolvedKeyword === SCHEMA_ERROR_KEYWORDS.ADDITIONAL_PROPERTIES) {
+        failedItemValue = SCHEMA_ERROR_KEYWORDS.ADDITIONAL_PROPERTIES;
+      }
+
+      if (resolvedKeyword === SCHEMA_ERROR_KEYWORDS.MAX_LENGTH) {
+        failedItemValue = '';
+        if (isRCF) {
+          isWarning = true;
+        } else {
+          message = getMaxLengthMessage(
+            params?.errors?.find(e => e?.params?.limit),
+            isRCF
+          );
+        }
+      }
+
+      const keysDisabled = validationContext.keysDisabled();
+      const multiPayload = validationContext.getPayloadType() === 'MULTI';
+      const payload = multiPayload ? json : { value: [json] };
+      const keyField = isWarning || keysDisabled ? null : getKeyFieldForResource(sourceModel ?? resourceName);
+
+      const keyFieldValue =
+        isWarning || keysDisabled
+          ? null
+          : getValueForKeyField({
+            keyField,
+            payload,
+            index: multiPayload ? index : 0,
+            expansionIndex: multiPayload ? expansionIndex : index,
+            expansionField: failedItemName,
+            isExpansion: !!sourceModel
+          });
+
+      updateCacheAndStats({
+        cache: isWarning ? warningsCache : errorCache,
+        resourceName: resourceName,
+        failedItemName,
+        message,
+        fileName,
+        stats,
+        failedItemValue,
+        isWarning,
+        sourceModel,
+        sourceModelField,
+        keyField,
+        keyFieldValue,
+        failedEnum
+      });
       return acc;
-    }
-
-    let failedItemName = fieldName;
-    if (params?.additionalProperty) {
-      if (sourceModel) {
-        sourceModelField = params?.additionalProperty;
-      } else {
-        failedItemName = params?.additionalProperty;
-      }
-    }
-
-    if (keyword === SCHEMA_ERROR_KEYWORDS.ADDITIONAL_PROPERTIES) {
-      if (!failedItemName) failedItemName = params?.additionalProperty;
-      failedItemValue = '';
-      message = isResoDataDictionarySchema
-        ? `Additional fields found that are not part of Data Dictionary ${version}`
-        : 'Fields MUST be advertised in the metadata';
-    }
-
-    if (['@odata', '@reso'].some(c => failedItemName?.startsWith(c))) {
-      // we don't want to error out on these fields
-      return acc;
-    }
-
-    // ignore fields with '@' in the middle or start of the string
-    const normalizedField = normalizeAtField(failedItemName);
-    const normalizedExpansionField = sourceModelField ? normalizeAtField(sourceModelField) : null;
-    if (normalizedField !== failedItemName || (sourceModelField && sourceModelField !== normalizedExpansionField)) {
-      return acc;
-    }
-
-    let resolvedKeyword = keyword;
-    if (keyword === SCHEMA_ERROR_KEYWORDS.ERROR_MESSAGE) {
-      resolvedKeyword = params?.errors?.[0]?.keyword || keyword;
-    }
-
-    if (failedItemValue?.['constructor'] === Object && resolvedKeyword === SCHEMA_ERROR_KEYWORDS.ADDITIONAL_PROPERTIES) {
-      failedItemValue = SCHEMA_ERROR_KEYWORDS.ADDITIONAL_PROPERTIES;
-    }
-
-    if (resolvedKeyword === SCHEMA_ERROR_KEYWORDS.MAX_LENGTH) {
-      failedItemValue = '';
-      if (isRCF) {
-        isWarning = true;
-      } else {
-        message = getMaxLengthMessage(
-          params?.errors?.find(e => e?.params?.limit),
-          isRCF
-        );
-      }
-    }
-
-    const keysDisabled = validationContext.keysDisabled();
-    const multiPayload = validationContext.getPayloadType() === 'MULTI';
-    const payload = multiPayload ? json : { value: [json] };
-    const keyField = isWarning || keysDisabled ? null : getKeyFieldForResource(sourceModel ?? resourceName);
-
-    const keyFieldValue = isWarning || keysDisabled
-      ? null
-      : getValueForKeyField({
-        keyField,
-        payload,
-        index: multiPayload ? index : 0,
-        expansionIndex: multiPayload ? expansionIndex : index,
-        expansionField: failedItemName,
-        isExpansion: !!sourceModel
-      });
-
-    updateCacheAndStats({
-      cache: isWarning ? warningsCache : errorCache,
-      resourceName: resourceName,
-      failedItemName,
-      message,
-      fileName,
-      stats,
-      failedItemValue,
-      isWarning,
-      sourceModel,
-      sourceModelField,
-      keyField,
-      keyFieldValue,
-      failedEnum
-    });
-    return acc;
-  }, {});
+    },
+    {}
+  );
 };
 
 module.exports = {
