'use strict';

const { generateSchema, generateJsonSchema } = require('./generate');
const path = require('path');
const { validatePayload, validate, combineErrors, generateReports, VALIDATION_ERROR_MESSAGES } = require('./validate');
const { getErrorHandler, DATA_DICTIONARY_VERSIONS } = require('../../common');
const { getReferenceMetadata } = require('@reso/reso-certification-etl');
const { processFiles, createDirectoryIfNotPresent, writeFile, readFile } = require('./utils');

const ERROR_REPORT = 'schema-validation-report.json';
const VALIDATION_CONFIG_FILE = 'schema-validation-settings.json';

/**
 * @param {Object} obj
 * @param {boolean} obj.additionalProperties
 * @param {boolean} obj.generate
 * @param {boolean} obj.validate
 * @param {string} obj.metadataPath
 * @param {string} obj.outputPath
 * @param {string} obj.version
 * @param {string} obj.payloadPath
 * @param {string} obj.resourceName
 *
 * @description Action handler for the commander CLI `schema` command.
 */
const schema = async ({
  metadataPath = '',
  outputPath = '.',
  additionalProperties = false,
  generate,
  validate,
  version,
  payloadPath,
  resourceName,
<<<<<<< HEAD
  createReports = false,
  fromCli = false
=======
  fromCli = false,
  disableKeys = false
>>>>>>> 70c7cf2e
}) => {
  const handleError = getErrorHandler(fromCli);
  try {
    if (fromCli) {
      if ((!generate && !validate) || (generate && validate)) {
        handleError('Only one of --generate (-G) or --validate (-V) should be passed');
      }
    }

    if (generate) {
      let metadataReport = null;
      if (!metadataPath) {
        metadataReport = getReferenceMetadata(version);
        if (!metadataReport) {
          handleError(`Invalid version ${version}`);
        }
      }

      try {
        const result = await generateSchemaFromMetadata({
          metadataPath,
          metadataReport,
          additionalProperties
        });

        if (result?.schema) {
          const { schema } = result;

          // write schema to the output path
          const fileName = 'schema-' + (metadataPath?.split('/')?.at(-1) || 'metadata.json');
          const success = await writeFile(path.join(outputPath, fileName), JSON.stringify(schema));
          if (!success) {
            handleError('Error writing generated schema to the given location');
          }

          if (fromCli) {
            console.log(`Schema successfully generated and saved in ${outputPath}/${fileName}`);
          }
        }
      } catch (err) {
        handleError(err);
      }
    } else if (validate) {
      if (!payloadPath) {
        handleError('Invalid path to payloads');
      }

      const validationConfig = JSON.parse(await readFile(VALIDATION_CONFIG_FILE)) || {};

      try {
        const fileContentsMap = {};
        await processFiles({ inputPath: payloadPath, fileContentsMap });
<<<<<<< HEAD

        if (!Object.keys(fileContentsMap).length) throw new Error('No JSON files found');

        await validatePayloadAndGenerateResults({
          errorPath: '.',
=======
        await validatePayloads({
          metadataPath,
>>>>>>> 70c7cf2e
          fileContentsMap,
          version,
          metadataPath,
          additionalProperties,
          resourceName,
          validationConfig,
<<<<<<< HEAD
          createReports,
          outputPath
=======
          disableKeys
>>>>>>> 70c7cf2e
        });
      } catch (err) {
        handleError(err);
      }
    }
  } catch (err) {
    handleError(`Something went wrong! Error: ${err}`);
  }
};

/**
 * Generates JSON schema from the given metadata
 * @param {Object} obj
 * @param {boolean} obj.additionalProperties
 * @param {string} obj.metadataPath
 * @param {{}} obj.metadataReport
 * @returns generated schema
 */
const generateSchemaFromMetadata = async ({ metadataPath = '', additionalProperties = false, metadataReport }) => {
  try {
    const metadataReportJson = metadataPath ? JSON.parse((await readFile(metadataPath)) || null) : metadataReport;
    if (!metadataReportJson) {
      throw new Error('Invalid metadata file!');
    }

    const schema = generateSchema(metadataReportJson, additionalProperties);
    if (!schema) {
      throw new Error('Error generating JSON schema from the given metadata report');
    }

    return { schema };
  } catch (err) {
    throw new Error(`Something went wrong while generating the schema! Error: ${err}`);
  }
};

/**
 *
 * @param {Object} obj
 * @param {boolean} obj.additionalProperties
<<<<<<< HEAD
=======
 * @param {string} obj.metadataPath
 * @param {{}} obj.fileContentsMap
 * @param {string} obj.version
 * @param {string} obj.resourceName
 * @param {Object} obj.validationConfig
 * @param {boolean} obj.disableKeys
 *
 * @description Reads the directory with the flattened JSON files and sends them for validation.
 */
const validatePayloads = async ({
  metadataPath = '',
  fileContentsMap = {},
  additionalProperties = false,
  version,
  resourceName,
  validationConfig = {},
  disableKeys
}) => {
  if (!Object.keys(fileContentsMap).length) throw new Error('No JSON files found');

  await validatePayloadAndGenerateResults({
    errorPath: '.',
    fileContentsMap,
    version,
    metadataPath,
    additionalProperties,
    resourceName,
    validationConfig,
    disableKeys
  });
};

/**
 *
 * @param {Object} obj
 * @param {boolean} obj.additionalProperties
>>>>>>> 70c7cf2e
 * @param {string} obj.errorPath
 * @param {string} obj.outputPath
 * @param {string} obj.version
 * @param {string} obj.metadataPath
 * @param {string} obj.resourceName
 * @param {Object} obj.fileContentsMap
 * @param {Object} obj.validationConfig
<<<<<<< HEAD
 * @param {boolean} obj.createReports
=======
 * @param {boolean} obj.disableKeys
>>>>>>> 70c7cf2e
 *
 * @description Processes the input from the CLI and writes the final error report into the given path.
 */
const validatePayloadAndGenerateResults = async ({
  fileContentsMap,
  errorPath,
  version,
  metadataPath,
  additionalProperties,
  resourceName,
  validationConfig = {},
<<<<<<< HEAD
  createReports,
  outputPath
=======
  disableKeys
>>>>>>> 70c7cf2e
}) => {
  try {
    let schemaJson = null;

    const metadataJson = metadataPath ? JSON.parse((await readFile(metadataPath)) || null) : null;
    if (!metadataJson) {
      // use RESO metadata reports instead
      const metadataReports = Object.values(DATA_DICTIONARY_VERSIONS).map(v => ({ version: v, metadata: getReferenceMetadata(v) }));
      schemaJson = new Map();
      metadataReports.forEach(r => schemaJson.set(r.version, generateSchema(r.metadata, additionalProperties)));
    } else {
      schemaJson = generateSchema(metadataJson, additionalProperties);
    }

    if (!schemaJson) {
      throw new Error('Unable to generate a schema file. Pass the schema/metadata file in the options or check for invalid DD version.');
    }

    const result = await validatePayload({
      payloads: fileContentsMap,
      schema: schemaJson,
      resourceNameFromArgs: resourceName,
      versionFromArgs: version,
      validationConfig,
<<<<<<< HEAD
      createReports
=======
      disableKeys
>>>>>>> 70c7cf2e
    });

    if (createReports) {
      const ddPath = path.join(outputPath, 'metadata-report.json');
      const daPath = path.join(outputPath, 'data-availability-report.json');

      const { daReport, ddReport } = result;
      await writeFile(ddPath, JSON.stringify(ddReport));
      console.log(`Metadata report written to: ${ddPath}`);
      await writeFile(daPath, JSON.stringify(daReport));
      console.log(`Data Availability report written to: ${daPath}`);
    }

    if (result?.errors) {
      const errorDirectoryExists = await createDirectoryIfNotPresent(errorPath);
      if (!errorDirectoryExists) throw new Error('Unable to create error directory');

      const success = await writeFile(
        path.join(errorPath, ERROR_REPORT),
        JSON.stringify({
          ...(result.errors || {})
        })
      );

      if (!success) {
        throw new Error('Error writing error data to the given location');
      } else {
        console.log(`Validation errors written to: ${errorPath}/${ERROR_REPORT}`);
      }
    } else {
      console.log('The payload was successfully validated against the provided schema');
    }
  } catch (err) {
    throw new Error(`Something went wrong while validating the payload! Error: ${err}`);
  }
};

module.exports = {
  schema,
  generateJsonSchema,
  validate,
  combineErrors,
  generateReports,
  VALIDATION_ERROR_MESSAGES,
  VALIDATION_CONFIG_FILE
};<|MERGE_RESOLUTION|>--- conflicted
+++ resolved
@@ -32,13 +32,9 @@
   version,
   payloadPath,
   resourceName,
-<<<<<<< HEAD
   createReports = false,
-  fromCli = false
-=======
   fromCli = false,
   disableKeys = false
->>>>>>> 70c7cf2e
 }) => {
   const handleError = getErrorHandler(fromCli);
   try {
@@ -91,28 +87,20 @@
       try {
         const fileContentsMap = {};
         await processFiles({ inputPath: payloadPath, fileContentsMap });
-<<<<<<< HEAD
 
         if (!Object.keys(fileContentsMap).length) throw new Error('No JSON files found');
 
         await validatePayloadAndGenerateResults({
           errorPath: '.',
-=======
-        await validatePayloads({
-          metadataPath,
->>>>>>> 70c7cf2e
           fileContentsMap,
           version,
           metadataPath,
           additionalProperties,
           resourceName,
           validationConfig,
-<<<<<<< HEAD
           createReports,
-          outputPath
-=======
+          outputPath,
           disableKeys
->>>>>>> 70c7cf2e
         });
       } catch (err) {
         handleError(err);
@@ -153,45 +141,6 @@
  *
  * @param {Object} obj
  * @param {boolean} obj.additionalProperties
-<<<<<<< HEAD
-=======
- * @param {string} obj.metadataPath
- * @param {{}} obj.fileContentsMap
- * @param {string} obj.version
- * @param {string} obj.resourceName
- * @param {Object} obj.validationConfig
- * @param {boolean} obj.disableKeys
- *
- * @description Reads the directory with the flattened JSON files and sends them for validation.
- */
-const validatePayloads = async ({
-  metadataPath = '',
-  fileContentsMap = {},
-  additionalProperties = false,
-  version,
-  resourceName,
-  validationConfig = {},
-  disableKeys
-}) => {
-  if (!Object.keys(fileContentsMap).length) throw new Error('No JSON files found');
-
-  await validatePayloadAndGenerateResults({
-    errorPath: '.',
-    fileContentsMap,
-    version,
-    metadataPath,
-    additionalProperties,
-    resourceName,
-    validationConfig,
-    disableKeys
-  });
-};
-
-/**
- *
- * @param {Object} obj
- * @param {boolean} obj.additionalProperties
->>>>>>> 70c7cf2e
  * @param {string} obj.errorPath
  * @param {string} obj.outputPath
  * @param {string} obj.version
@@ -199,11 +148,8 @@
  * @param {string} obj.resourceName
  * @param {Object} obj.fileContentsMap
  * @param {Object} obj.validationConfig
-<<<<<<< HEAD
  * @param {boolean} obj.createReports
-=======
  * @param {boolean} obj.disableKeys
->>>>>>> 70c7cf2e
  *
  * @description Processes the input from the CLI and writes the final error report into the given path.
  */
@@ -215,12 +161,9 @@
   additionalProperties,
   resourceName,
   validationConfig = {},
-<<<<<<< HEAD
   createReports,
-  outputPath
-=======
+  outputPath,
   disableKeys
->>>>>>> 70c7cf2e
 }) => {
   try {
     let schemaJson = null;
@@ -245,11 +188,8 @@
       resourceNameFromArgs: resourceName,
       versionFromArgs: version,
       validationConfig,
-<<<<<<< HEAD
-      createReports
-=======
+      createReports,
       disableKeys
->>>>>>> 70c7cf2e
     });
 
     if (createReports) {
