--- conflicted
+++ resolved
@@ -26,12 +26,7 @@
     "node": ">=18.0.0"
   },
   "dependencies": {
-<<<<<<< HEAD
-    "-": "^0.0.1",
-    "@aws-sdk/client-s3": "^3.306.0",
-=======
     "aws-sdk": "^2.1354.0",
->>>>>>> 7da51ba6
     "axios": "^0.24.0",
     "boxen": "^6.2.1",
     "chalk": "^4.1.2",
