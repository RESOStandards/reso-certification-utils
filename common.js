const fs = require('fs');
const path = require('path');
const fse = require('fs-extra');
const unzipper = require('unzipper');
const chalk = require('chalk');

/**
 * common.js - Contains programmatically derived constants related to Certification.
 */

const CURRENT_DATA_DICTIONARY_VERSION = '1.7',
  PREVIOUS_DATA_DICTIONARY_VERSION = null,
  CURRENT_WEB_API_CORE_VERSION = '2.0.0',
  PREVIOUS_WEB_API_CORE_VERSION = null,
  COMMANDER_LOG_FILE_NAME = 'commander.log',
  METADATA_REPORT_JSON = 'metadata-report.json',
  DATA_AVAILABILITY_REPORT_JSON = 'data-availability-report.json',
  IDX_DIFFERENCE_REPORT_JSON = 'idx-difference-report.json',
  EMPTY_STRING = '',
  ANNOTATION_STANDARD_NAME = 'RESO.OData.Metadata.StandardName',
  ANNOTATION_DD_WIKI_URL = 'RESO.DDWikiUrl';

/**
 * Each key refers to what the given item is called when saved the filesystem.
 */
const endorsements = {
  DATA_DICTIONARY: 'data-dictionary',
  DATA_DICTIONARY_WITH_IDX: 'data-dictionary-idx',
  WEB_API_CORE: 'web-api-server.core'
};

/**
 * Defines the currently supported versions for each endorsement.
 */
const availableVersions = {
  [`${endorsements.DATA_DICTIONARY}`]: {
    currentVersion: CURRENT_DATA_DICTIONARY_VERSION,
    previousVersion: PREVIOUS_DATA_DICTIONARY_VERSION
  },
  [`${endorsements.DATA_DICTIONARY_WITH_IDX}`]: {
    currentVersion: CURRENT_DATA_DICTIONARY_VERSION,
    previousVersion: PREVIOUS_DATA_DICTIONARY_VERSION
  },
  [`${endorsements.WEB_API_CORE}`]: {
    currentVersion: CURRENT_WEB_API_CORE_VERSION,
    previousVersion: PREVIOUS_WEB_API_CORE_VERSION
  }
};

const getCurrentVersion = endorsementName =>
  endorsementName && availableVersions[endorsementName] && availableVersions[endorsementName].currentVersion;

const getPreviousVersion = endorsementName =>
  endorsementName && availableVersions[endorsementName] && availableVersions[endorsementName].previousVersion;

/**
 * Determines whether the given endorsementName is valid.
 *
 * @param {String} endorsementName the key to get the config for. @see {endorsements}
 * @returns true if the endorsementName is valid, false otherwise.
 * @throws error if parameters aren't valid
 */
const isValidEndorsement = endorsementName => endorsementName && !!availableVersions[endorsementName];

/**
 * Determines whether the version is valid for the given endorsement.
 *
 * @param {String} endorsementName the key to get the config for. @see {endorsements}
 * @param {String} version the version for the given key. @see {availableVersions}
 * @returns true if the version is valid, false otherwise.
 * @throws error if parameters aren't valid
 */
const isValidVersion = (endorsementName, version) =>
  endorsementName && version && availableVersions[endorsementName] && availableVersions[endorsementName].currentVersion === version;

/**
 * Gets the appropriate config for a given endorsement
 *
 * @param {String} endorsementName the key to get the config for. @see {endorsements}
 * @param {String} version the version for the given key. @see {availableVersions}
 * @returns a config consisting of constants relevant for the given endorsement.
 */
const getEndorsementMetadata = (endorsementName, version) => {
  if (!isValidEndorsement(endorsementName)) {
    throw new Error(`Invalid endorsement! endorsementKey: ${endorsementName}`);
  }

  if (!isValidVersion(endorsementName, version)) {
    throw new Error(`Invalid endorsement version! endorsementKey: ${endorsementName}, version: ${version}`);
  }

  const ddVersion = version || CURRENT_DATA_DICTIONARY_VERSION,
    webApiVersion = version || CURRENT_WEB_API_CORE_VERSION;

  if (endorsementName === endorsements.DATA_DICTIONARY) {
    return {
      directoryName: `${endorsements.DATA_DICTIONARY}`,
      version: `${ddVersion}`,
      /* TODO: add versions to JSON results file names in the Commander */
      jsonResultsFiles: [METADATA_REPORT_JSON, DATA_AVAILABILITY_REPORT_JSON],
      htmlReportFiles: [`data-dictionary-${ddVersion}.html`, `data-availability.dd-${ddVersion}.html`],
      logFileName: COMMANDER_LOG_FILE_NAME
    };
  }

  if (endorsementName === endorsements.DATA_DICTIONARY_WITH_IDX) {
    return {
      directoryName: `${endorsements.DATA_DICTIONARY_WITH_IDX}`,
      version: `${version}`,
      /* TODO: add versions to JSON results file names in the Commander */
      jsonResultsFiles: [METADATA_REPORT_JSON, DATA_AVAILABILITY_REPORT_JSON, IDX_DIFFERENCE_REPORT_JSON],
      htmlReportFiles: [
        `data-dictionary-${ddVersion}.html`,
        `data-availability.dd-${ddVersion}.html`,
        `idx-difference-report.dd-${ddVersion}.html`
      ],
      logFileName: COMMANDER_LOG_FILE_NAME
    };
  }

  if (endorsementName === endorsements.WEB_API_CORE) {
    return {
      directoryName: `${endorsements.WEB_API_CORE}.${webApiVersion}`,
      jsonResultsFiles: [`${endorsements.WEB_API_CORE}.${webApiVersion}.json`],
      htmlReportFiles: [`${endorsements.WEB_API_CORE}.${webApiVersion}.html`],
      logFileName: COMMANDER_LOG_FILE_NAME
    };
  }

  throw new Error(`Invalid endorsementName: ${endorsementName ? endorsementName : '<null>'}!`);
};

/**
 * Returns the condensed version of the ISO 8601 format, e.g. 20211228T211042673Z
 * which is safe for directory naming.
 *
 * @param {Date} timestamp to convert, defaults to now.
 * @returns ISO 8601 timestamp without separators
 * @see https://en.wikipedia.org/wiki/ISO_8601
 */
const getFileSafeIso8601Timestamp = (timestamp = new Date()) => timestamp.toISOString().replaceAll(/-|:|\./gi, EMPTY_STRING);

/**
 * Creates a path to the recipient's results using the following structure:
 * - providerUoi1-usi1
 *  - recipientUoi1
 *    - current
 *      * <metadata report>
 *      * <data availability report>
 *    - archived
 *      - timestamp1
 *        * <metadata report>
 *        * <data availability report>
 *      + timestamp2
 *      + ...
 *      + timestampN
 *  + recipientUoi2
 *
 * @param {String} providerUoi the provider UOI
 * @param {String} providerUsi the provider USI
 * @param {String} recipientUoi the recipient UOI
 * @param {String} endorsementName the name of the given endorsement. @see {endorsements}
 * @param {String} version the version for the given endorsement
 * @returns Unix path for recipient
 */
const buildRecipientEndorsementPath = ({
  providerUoi,
  providerUsi,
  recipientUoi,
  endorsementName,
  version,
  currentOrArchived = 'current'
} = {}) => {
  if (!providerUoi) throw Error('providerUoi is required!');
  if (!providerUsi) throw Error('providerUsi is required!');
  if (!recipientUoi) throw Error('recipientUoi is required!');
  if (!endorsementName) throw Error('endorsementName is required!');
  if (!version) throw Error('version is required!');

  if (!isValidEndorsement(endorsementName)) throw new Error(`Invalid endorsementName: ${endorsementName}`);
  if (!isValidVersion(endorsementName, version)) throw new Error(`Invalid version: ${version}`);

  return path.join(`${providerUoi}-${providerUsi}`, recipientUoi, currentOrArchived);
};

/**
 * Copies results from the current endorsement path for the given item to its archive directory,
 * which has the format recipientPath/archived/archived-at-timestamp
 *
 * @param {String} endorsementName
 * @param {String} version
 * @param {String} providerUoi
 * @param {String} providerUsi
 * @param {String} recipientUoi
 */
const archiveEndorsement = ({ providerUoi, providerUsi, recipientUoi, endorsementName, version } = {}) => {
  const currentRecipientPath = buildRecipientEndorsementPath({
    providerUoi,
    providerUsi,
    recipientUoi,
    endorsementName,
    version
  });

  if (fs.existsSync(currentRecipientPath)) {
    try {
      fse.moveSync(
        currentRecipientPath,
        path.join(
          buildRecipientEndorsementPath({
            providerUoi,
            providerUsi,
            recipientUoi,
            endorsementName,
            version,
            currentOrArchived: 'archived'
          }),
          getFileSafeIso8601Timestamp()
        )
      );
    } catch (err) {
      console.error(err);
      throw new Error('Could not move directory! Exiting!');
    }
  }
};

const createResoScriptBearerTokenConfig = ({ serviceRootUri, token }) =>
  '<?xml version="1.0" encoding="utf-8" ?>' +
  '<OutputScript>' +
  '  <ClientSettings>' +
  `    <WebAPIURI>${serviceRootUri}</WebAPIURI>` +
  '    <AuthenticationType>authorization_code</AuthenticationType>' +
  `    <BearerToken>${token}</BearerToken>` +
  '  </ClientSettings>' +
  '</OutputScript>';

const createResoScriptClientCredentialsConfig = ({ serviceRootUri, clientCredentials }) =>
  '<?xml version="1.0" encoding="utf-8" ?>' +
  '<OutputScript>' +
  '  <ClientSettings>' +
  `    <WebAPIURI>${serviceRootUri}</WebAPIURI>` +
  '    <AuthenticationType>client_credentials</AuthenticationType>' +
  `    <ClientIdentification>${clientCredentials.clientId}</ClientIdentification>` +
  `    <ClientSecret>${clientCredentials.clientSecret}</ClientSecret>` +
  `    <TokenURI>${clientCredentials.tokenUri}</TokenURI>` +
  `    ${clientCredentials.scope ? '<ClientScope>' + clientCredentials.scope + '</ClientScope>' : EMPTY_STRING}` +
  '  </ClientSettings>' +
  '</OutputScript>';

/**
 *
 * @param {object} options
 * @param {String} options.zipPath Path to the zip file
 * @param {string} options.outputPath Path to store the extracted files
 * @returns
 */
const extractFilesFromZip = async ({ zipPath, outputPath }) =>
  fs
    .createReadStream(zipPath)
    .pipe(unzipper.Extract({ path: outputPath }))
    .promise();
/**
 *
 * Sleeps for the given amount of milliseconds
 *
 * @param {int} ms Number of milliseconds to sleep
 * @returns Promise that resolves in the given time
 */
const sleep = async (ms = 500) => new Promise(resolve => setTimeout(resolve, ms));

const parseLookupName = lookupName => lookupName?.substring(lookupName.lastIndexOf('.') + 1);

const isStringEnumeration = type => !!type?.includes('Edm.String');

/**
 * Creates a metadata map for lookups from metadata report JSON
 * @param {Object} metadataReportJson to build map with
 * @returns Object containing a metadata map and accompanying stats
 */
const buildMetadataMap = ({ fields = [], lookups = [] } = {}) => {
  const STATS = {
    numResources: 0,
    numFields: 0,
    numLookups: 0,
    numExpansions: 0,
    numComplexTypes: 0
  };

  const lookupMap = lookups.reduce((acc, { lookupName, lookupValue, type, annotations = [] }) => {
    if (!acc[lookupName]) {
      acc[lookupName] = [];
    }

    const { lookupValue: annotatedLookupValue, ddWikiUrl } =
      annotations?.reduce((acc, { term, value }) => {
        if (term === ANNOTATION_STANDARD_NAME) {
          acc.lookupValue = value;
        }

        if (term === ANNOTATION_DD_WIKI_URL) {
          acc.ddWikiUrl = value;
        }
        return acc;
      }, {}) || {};

    if (
      (lookupValue?.startsWith('Sample') && lookupValue?.endsWith('EnumValue')) ||
      (annotatedLookupValue?.startsWith('Sample') && annotatedLookupValue.endsWith('EnumValue'))
    ) {
      return acc;
    }

    if (isStringEnumeration(type)) {
      acc[lookupName].push({ lookupValue, ddWikiUrl, isStringEnumeration: true });
    } else {
      acc[lookupName].push({ lookupValue: annotatedLookupValue, legacyODataValue: lookupValue, ddWikiUrl });
    }

    STATS.numLookups++;
    return acc;
  }, {});

  return {
    metadataMap: {
      ...fields.reduce((acc, { resourceName, fieldName, type, isExpansion = false, isComplexType = false, annotations }) => {
        if (!acc[resourceName]) {
          acc[resourceName] = {};
          STATS.numResources++;
        }

        const isLookupField = !!lookupMap?.[type];

        const { ddWikiUrl } =
          annotations?.reduce((acc, { term, value }) => {
            if (term === ANNOTATION_DD_WIKI_URL) {
              acc.ddWikiUrl = value;
            }
            return acc;
          }, {}) || {};

        //add field to map
        acc[resourceName][fieldName] = {
          type,
          isExpansion,
          isLookupField,
          isComplexType: isComplexType || (!isExpansion && !type?.startsWith('Edm.') && !isLookupField),
          ddWikiUrl
        };

        if (isLookupField && lookupMap?.[type]) {
          if (!acc?.[resourceName]?.[fieldName]?.lookupValues) {
            acc[resourceName][fieldName].lookupValues = {};
          }

          if (!acc?.[resourceName]?.[fieldName]?.legacyODataValues) {
            acc[resourceName][fieldName].legacyODataValues = {};
          }

          Object.values(lookupMap?.[type]).forEach(({ lookupValue, legacyODataValue, ddWikiUrl, isStringEnumeration }) => {
            const lookupName = parseLookupName(type);

            //skip legacyOData matching if we're using string enumerations
            if (!isStringEnumeration && legacyODataValue?.length) {
              acc[resourceName][fieldName].legacyODataValues[legacyODataValue] = {
                type,
                lookupName,
                lookupValue,
                legacyODataValue,
                ddWikiUrl
              };
            }

            if (lookupValue?.length) {
              acc[resourceName][fieldName].lookupValues[lookupValue] = {
                type,
                lookupName,
                lookupValue,
                legacyODataValue,
                ddWikiUrl,
                isStringEnumeration
              };
            }
          });
        }

        if (isExpansion) {
          STATS.numExpansions++;
        }

        if (isComplexType) {
          STATS.numComplexTypes++;
        }

        STATS.numFields++;
        return acc;
      }, {})
    },
    stats: STATS
  };
};

/**
<<<<<<< HEAD
 * Creates loggers
 * @param {Boolean} fromCli true if using the console, false otherwise (default)
 * @returns a pair of loggers, one for normal messages and another for errors
 */
const getLoggers = (fromCli = false) => {
  const noop = () => {};
  if (fromCli) {
    return {
      LOG: message => console.log(message),
      LOG_ERROR: message => console.error(chalk.redBright.bold(message))
    };
  } else {
    return {
      LOG: noop,
      LOG_ERROR: noop
    };
  }
=======
 * @param {string} urn
 * @returns resource and version parsed from a valid URN. Returns empty strings in case of invalid URN.
 */
const parseResoUrn = (urn = '') => {
  const parts = urn?.split?.(':') || '';

  if (parts.length < 6 || parts[0] !== 'urn' || parts[1] !== 'reso' || parts[2] !== 'metadata') {
    return {
      version: '',
      resource: ''
    };
  }

  return {
    version: parts[3],
    resource: parts.slice(5)[0]
  };
>>>>>>> 05a05b54
};

module.exports = {
  CURRENT_DATA_DICTIONARY_VERSION,
  CURRENT_WEB_API_CORE_VERSION,
  endorsements,
  availableVersions,
  isValidEndorsement,
  isValidVersion,
  getEndorsementMetadata,
  createResoScriptBearerTokenConfig,
  createResoScriptClientCredentialsConfig,
  getFileSafeIso8601Timestamp,
  buildRecipientEndorsementPath,
  archiveEndorsement,
  getCurrentVersion,
  getPreviousVersion,
  extractFilesFromZip,
  sleep,
  buildMetadataMap,
<<<<<<< HEAD
  getLoggers
=======
  parseResoUrn
>>>>>>> 05a05b54
};<|MERGE_RESOLUTION|>--- conflicted
+++ resolved
@@ -401,25 +401,6 @@
 };
 
 /**
-<<<<<<< HEAD
- * Creates loggers
- * @param {Boolean} fromCli true if using the console, false otherwise (default)
- * @returns a pair of loggers, one for normal messages and another for errors
- */
-const getLoggers = (fromCli = false) => {
-  const noop = () => {};
-  if (fromCli) {
-    return {
-      LOG: message => console.log(message),
-      LOG_ERROR: message => console.error(chalk.redBright.bold(message))
-    };
-  } else {
-    return {
-      LOG: noop,
-      LOG_ERROR: noop
-    };
-  }
-=======
  * @param {string} urn
  * @returns resource and version parsed from a valid URN. Returns empty strings in case of invalid URN.
  */
@@ -437,7 +418,26 @@
     version: parts[3],
     resource: parts.slice(5)[0]
   };
->>>>>>> 05a05b54
+};
+
+/**
+ * Creates loggers
+ * @param {Boolean} fromCli true if using the console, false otherwise (default)
+ * @returns a pair of loggers, one for normal messages and another for errors
+ */
+const getLoggers = (fromCli = false) => {
+  const noop = () => {};
+  if (fromCli) {
+    return {
+      LOG: message => console.log(message),
+      LOG_ERROR: message => console.error(chalk.redBright.bold(message))
+    };
+  } else {
+    return {
+      LOG: noop,
+      LOG_ERROR: noop
+    };
+  }
 };
 
 module.exports = {
@@ -458,9 +458,6 @@
   extractFilesFromZip,
   sleep,
   buildMetadataMap,
-<<<<<<< HEAD
-  getLoggers
-=======
+  getLoggers,
   parseResoUrn
->>>>>>> 05a05b54
 };